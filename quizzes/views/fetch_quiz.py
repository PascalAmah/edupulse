"""
Quiz fetching views for EduPulse project.

<<<<<<< HEAD
This module contains views for fetching quiz data and user progress.
=======
This module contains views for retrieving quiz data and starting quizzes.
>>>>>>> d7c3555b
Dev 2 responsibility: Quiz Logic
"""

from rest_framework import status
from rest_framework.decorators import api_view, permission_classes
from rest_framework.permissions import IsAuthenticated
from rest_framework.response import Response
from rest_framework.views import APIView
from django.shortcuts import get_object_or_404
<<<<<<< HEAD
from django.utils import timezone
from drf_yasg.utils import swagger_auto_schema
from drf_yasg import openapi

from ..models import Quiz, Question, QuizAttempt
from ..serializers import QuizSerializer, QuestionSerializer, QuizAttemptSerializer
from common.permissions import IsStudentOrReadOnly, HasQuizAccess
from common.utils import calculate_quiz_statistics, format_time_duration
from tracking.models import MoodEntry
=======
from ..models import Quiz, QuizAttempt
from ..serializers import QuizSerializer, QuizListSerializer, StartQuizSerializer
from common.permissions import HasQuizAccess
>>>>>>> d7c3555b


class QuizListView(APIView):
    """
<<<<<<< HEAD
    GET /quiz/ endpoint to fetch all active quizzes, with mood-based recommendations.
    """
    permission_classes = [IsStudentOrReadOnly]

    @swagger_auto_schema(
        operation_description="""
        Get list of all active quizzes. If the user is authenticated and 'mood_based' is true (default),
        quizzes are recommended based on the user's latest mood entry:
        - Very Sad/Sad (mood_level 1-2): Only 'easy' quizzes are recommended.
        - Neutral (3): All quizzes are shown.
        - Happy/Very Happy (4-5): Only 'medium' and 'hard' quizzes are recommended.
        You can disable mood-based filtering by passing 'mood_based=false' as a query parameter.
        """,
        manual_parameters=[
            openapi.Parameter('difficulty', openapi.IN_QUERY, description="Filter by difficulty", type=openapi.TYPE_STRING),
            openapi.Parameter('category', openapi.IN_QUERY, description="Filter by category", type=openapi.TYPE_STRING),
            openapi.Parameter('mood_based', openapi.IN_QUERY, description="Enable mood-based recommendation (default true)", type=openapi.TYPE_BOOLEAN),
        ],
        responses={
            200: openapi.Response(
                description="List of quizzes retrieved successfully",
                schema=QuizSerializer(many=True)
            ),
            401: openapi.Response(description="Authentication required"),
        }
    )
    def get(self, request):
        """
        Get all active quizzes with optional filtering and mood-based recommendation.
        """
        difficulty = request.query_params.get('difficulty')
        category = request.query_params.get('category')
        mood_based = request.query_params.get('mood_based', 'true').lower() != 'false'
        quizzes = Quiz.objects.filter(is_active=True)

        # Apply filters
        if difficulty:
            quizzes = quizzes.filter(difficulty=difficulty)
        if category:
            quizzes = quizzes.filter(categories__name__icontains=category)

        # Mood-based recommendation
        if request.user.is_authenticated and mood_based:
            latest_mood = MoodEntry.objects.filter(user=request.user).order_by('-timestamp').first()
            if latest_mood:
                if latest_mood.mood_level in [1, 2]:
                    quizzes = quizzes.filter(difficulty='easy')
                elif latest_mood.mood_level in [4, 5]:
                    quizzes = quizzes.filter(difficulty__in=['medium', 'hard'])
                # mood_level 3 (neutral): show all

        quiz_data = []
        for quiz in quizzes:
            quiz_serializer = QuizSerializer(quiz)
            quiz_dict = quiz_serializer.data
            stats = calculate_quiz_statistics(quiz.id)
            quiz_dict.update(stats)
            quiz_data.append(quiz_dict)
        return Response(quiz_data, status=status.HTTP_200_OK)
=======
    API view for listing available quizzes.
    """
    permission_classes = [IsAuthenticated]
    
    def get(self, request):
        """
        Get list of available quizzes.
        """
        # TODO: Implement quiz listing logic
        # 1. Get quizzes based on user permissions
        # 2. Apply filters (difficulty, category, etc.)
        # 3. Return paginated quiz list
        return Response({
            'message': 'Quiz list endpoint - Dev 2 to implement',
            'status': 'success'
        }, status=status.HTTP_200_OK)
>>>>>>> d7c3555b


class QuizDetailView(APIView):
    """
    API view for getting quiz details.
    """
<<<<<<< HEAD
    permission_classes = [HasQuizAccess]

    @swagger_auto_schema(
        operation_description="Get detailed information about a specific quiz",
        manual_parameters=[
            openapi.Parameter(
                'pk', openapi.IN_PATH, description="Quiz ID", type=openapi.TYPE_INTEGER, required=True
            )
        ],
        responses={
            200: openapi.Response(
                description="Quiz details retrieved successfully",
                schema=QuizSerializer()
            ),
            404: openapi.Response(description="Quiz not found"),
            403: openapi.Response(description="Access denied"),
        }
    )
    def get(self, request, pk):
        """
        Get detailed information about a specific quiz.
        """
        quiz = get_object_or_404(Quiz, pk=pk, is_active=True)
        
        # Check if user has access to this quiz
        from common.permissions import HasQuizAccess
        quiz_access = HasQuizAccess()
        if not quiz_access.has_object_permission(request, self, quiz):
            return Response(
                {"detail": "You don't have access to this quiz"}, 
                status=status.HTTP_403_FORBIDDEN
            )
        
        serializer = QuizSerializer(quiz)
        quiz_data = serializer.data
        
        # Add quiz statistics
        stats = calculate_quiz_statistics(quiz.id)
        quiz_data.update(stats)
        
        return Response(quiz_data, status=status.HTTP_200_OK)


class StartQuizView(APIView):
    """
    POST /quiz/<int:quiz_id>/start/ endpoint to start a quiz attempt.
    """
    permission_classes = [HasQuizAccess]

    @swagger_auto_schema(
        operation_description="Start a new quiz attempt",
        manual_parameters=[
            openapi.Parameter(
                'quiz_id', openapi.IN_PATH, description="Quiz ID", type=openapi.TYPE_INTEGER, required=True
            )
        ],
        responses={
            201: openapi.Response(
                description="Quiz attempt started successfully",
                schema=openapi.Schema(
                    type=openapi.TYPE_OBJECT,
                    properties={
                        'message': openapi.Schema(type=openapi.TYPE_STRING),
                        'attempt_id': openapi.Schema(type=openapi.TYPE_INTEGER),
                        'quiz_id': openapi.Schema(type=openapi.TYPE_INTEGER),
                        'started_at': openapi.Schema(type=openapi.TYPE_STRING),
                    }
                )
            ),
            400: openapi.Response(description="Cannot start quiz"),
            403: openapi.Response(description="Access denied"),
        }
    )
    def post(self, request, quiz_id):
        """
        Start a new quiz attempt.
        """
        quiz = get_object_or_404(Quiz, pk=quiz_id, is_active=True)
        
        # Check if user has access to this quiz
        from common.permissions import HasQuizAccess
        quiz_access = HasQuizAccess()
        if not quiz_access.has_object_permission(request, self, quiz):
            return Response(
                {"detail": "You don't have access to this quiz"}, 
                status=status.HTTP_403_FORBIDDEN
            )
        
        # Check if user already has an active attempt
        existing_attempt = QuizAttempt.objects.filter(
            user=request.user,
            quiz=quiz,
            completed_at__isnull=True
        ).first()
        
        if existing_attempt:
            return Response({
                "message": "You already have an active attempt for this quiz",
                "attempt_id": existing_attempt.id
            }, status=status.HTTP_200_OK)
        
        # Create new attempt
        attempt = QuizAttempt.objects.create(
            user=request.user,
            quiz=quiz,
            started_at=timezone.now()
        )
        
        return Response({
            "message": "Quiz attempt started successfully",
            "attempt_id": attempt.id,
            "quiz_id": quiz.id,
            "started_at": attempt.started_at.isoformat()
        }, status=status.HTTP_201_CREATED)
=======
    permission_classes = [IsAuthenticated, HasQuizAccess]
    
    def get(self, request, quiz_id):
        """
        Get detailed quiz information.
        """
        # TODO: Implement quiz detail retrieval logic
        # 1. Get quiz by ID
        # 2. Check user access permissions
        # 3. Return quiz with questions and choices
        return Response({
            'message': f'Quiz detail endpoint for quiz {quiz_id} - Dev 2 to implement',
            'status': 'success'
        }, status=status.HTTP_200_OK)
>>>>>>> d7c3555b


class StartQuizView(APIView):
    """
    API view for starting a quiz.
    """
<<<<<<< HEAD
    permission_classes = [HasQuizAccess]

    @swagger_auto_schema(
        operation_description="Get all questions for a specific quiz",
        manual_parameters=[
            openapi.Parameter(
                'quiz_id', openapi.IN_PATH, description="Quiz ID", type=openapi.TYPE_INTEGER, required=True
            )
        ],
        responses={
            200: openapi.Response(
                description="Questions retrieved successfully",
                schema=QuestionSerializer(many=True)
            ),
            404: openapi.Response(description="Quiz not found"),
            403: openapi.Response(description="Access denied"),
        }
    )
    def get(self, request, quiz_id):
        """
        Get all questions for a specific quiz.
        """
        quiz = get_object_or_404(Quiz, pk=quiz_id, is_active=True)
        
        # Check if user has access to this quiz
        from common.permissions import HasQuizAccess
        quiz_access = HasQuizAccess()
        if not quiz_access.has_object_permission(request, self, quiz):
            return Response(
                {"detail": "You don't have access to this quiz"}, 
                status=status.HTTP_403_FORBIDDEN
            )
        
        questions = quiz.questions.all().order_by('order')
        serializer = QuestionSerializer(questions, many=True)
        return Response(serializer.data, status=status.HTTP_200_OK)
=======
    permission_classes = [IsAuthenticated, HasQuizAccess]
    
    def post(self, request):
        """
        Start a new quiz attempt.
        """
        # TODO: Implement quiz start logic
        # 1. Validate quiz exists and is active
        # 2. Check if user can start this quiz
        # 3. Create quiz attempt record
        # 4. Return quiz data with attempt ID
        return Response({
            'message': 'Start quiz endpoint - Dev 2 to implement',
            'status': 'success'
        }, status=status.HTTP_201_CREATED)
>>>>>>> d7c3555b


class QuizQuestionView(APIView):
    """
    API view for getting individual quiz questions.
    """
<<<<<<< HEAD
    permission_classes = [HasQuizAccess]

    @swagger_auto_schema(
        operation_description="Get a specific question from a quiz",
        manual_parameters=[
            openapi.Parameter(
                'quiz_id', openapi.IN_PATH, description="Quiz ID", type=openapi.TYPE_INTEGER, required=True
            ),
            openapi.Parameter(
                'question_id', openapi.IN_PATH, description="Question ID", type=openapi.TYPE_INTEGER, required=True
            )
        ],
        responses={
            200: openapi.Response(
                description="Question retrieved successfully",
                schema=QuestionSerializer()
            ),
            404: openapi.Response(description="Quiz or question not found"),
            403: openapi.Response(description="Access denied"),
        }
    )
    def get(self, request, quiz_id, question_id):
        """
        Get a specific question from a quiz.
        """
        quiz = get_object_or_404(Quiz, pk=quiz_id, is_active=True)
        question = get_object_or_404(quiz.questions, pk=question_id)
        
        # Check if user has access to this quiz
        from common.permissions import HasQuizAccess
        quiz_access = HasQuizAccess()
        if not quiz_access.has_object_permission(request, self, quiz):
            return Response(
                {"detail": "You don't have access to this quiz"}, 
                status=status.HTTP_403_FORBIDDEN
            )
        
        serializer = QuestionSerializer(question)
        return Response(serializer.data, status=status.HTTP_200_OK)
=======
    permission_classes = [IsAuthenticated]
    
    def get(self, request, quiz_id, question_number):
        """
        Get specific question from a quiz.
        """
        # TODO: Implement question retrieval logic
        # 1. Get question by quiz and order number
        # 2. Check if user has access to this quiz
        # 3. Return question with choices
        return Response({
            'message': f'Question {question_number} from quiz {quiz_id} - Dev 2 to implement',
            'status': 'success'
        }, status=status.HTTP_200_OK)
>>>>>>> d7c3555b


class QuizProgressView(APIView):
    """
    API view for getting quiz progress.
    """
<<<<<<< HEAD
    permission_classes = [HasQuizAccess]

    @swagger_auto_schema(
        operation_description="Get user's progress on a specific quiz",
        manual_parameters=[
            openapi.Parameter(
                'quiz_id', openapi.IN_PATH, description="Quiz ID", type=openapi.TYPE_INTEGER, required=True
            )
        ],
        responses={
            200: openapi.Response(
                description="Progress retrieved successfully",
                schema=openapi.Schema(
                    type=openapi.TYPE_OBJECT,
                    properties={
                        'quiz_id': openapi.Schema(type=openapi.TYPE_INTEGER),
                        'quiz_title': openapi.Schema(type=openapi.TYPE_STRING),
                        'progress': openapi.Schema(type=openapi.TYPE_NUMBER),
                        'completed': openapi.Schema(type=openapi.TYPE_BOOLEAN),
                        'score': openapi.Schema(type=openapi.TYPE_NUMBER),
                        'time_taken': openapi.Schema(type=openapi.TYPE_STRING),
                    }
                )
            ),
            404: openapi.Response(description="Quiz not found"),
            403: openapi.Response(description="Access denied"),
        }
    )
=======
    permission_classes = [IsAuthenticated]
    
>>>>>>> d7c3555b
    def get(self, request, quiz_id):
        """
        Get user's progress on a specific quiz.
        """
<<<<<<< HEAD
        quiz = get_object_or_404(Quiz, pk=quiz_id, is_active=True)
        
        # Check if user has access to this quiz
        from common.permissions import HasQuizAccess
        quiz_access = HasQuizAccess()
        if not quiz_access.has_object_permission(request, self, quiz):
            return Response(
                {"detail": "You don't have access to this quiz"}, 
                status=status.HTTP_403_FORBIDDEN
            )
        
        attempt = QuizAttempt.objects.filter(user=request.user, quiz=quiz).first()

        if not attempt:
            return Response({
                "quiz_id": quiz.id,
                "quiz_title": quiz.title,
                "progress": 0,
                "completed": False,
                "score": None,
                "time_taken": None
            }, status=status.HTTP_200_OK)

        total_questions = quiz.questions.count()
        answered_questions = attempt.responses.count()
        progress = round((answered_questions / total_questions) * 100, 2) if total_questions > 0 else 0
        
        # Calculate time taken if completed
        time_taken = None
        if attempt.completed_at and attempt.started_at:
            time_taken = format_time_duration(
                int((attempt.completed_at - attempt.started_at).total_seconds())
            )

        return Response({
            "quiz_id": quiz.id,
            "quiz_title": quiz.title,
            "progress": progress,
            "completed": attempt.completed_at is not None,
            "score": attempt.score,
            "time_taken": time_taken
=======
        # TODO: Implement quiz progress logic
        # 1. Get user's quiz attempt
        # 2. Calculate progress (questions answered, time remaining, etc.)
        # 3. Return progress information
        return Response({
            'message': f'Quiz progress endpoint for quiz {quiz_id} - Dev 2 to implement',
            'status': 'success'
>>>>>>> d7c3555b
        }, status=status.HTTP_200_OK)


class QuizAttemptListView(APIView):
    """
    API view for listing user's quiz attempts.
    """
    permission_classes = [IsAuthenticated]
<<<<<<< HEAD

    @swagger_auto_schema(
        operation_description="Get list of user's quiz attempts",
        responses={
            200: openapi.Response(
                description="Quiz attempts retrieved successfully",
                schema=QuizAttemptSerializer(many=True)
            ),
            401: openapi.Response(description="Authentication required"),
        }
    )
    def get(self, request):
        """
        Get list of user's quiz attempts with optional filtering.
        """
        # Get query parameters for filtering
        status_filter = request.query_params.get('status')  # 'completed', 'in_progress'
        
        attempts = QuizAttempt.objects.filter(user=request.user)
        
        # Apply filters
        if status_filter == 'completed':
            attempts = attempts.filter(completed_at__isnull=False)
        elif status_filter == 'in_progress':
            attempts = attempts.filter(completed_at__isnull=True)
        
        # Order by most recent first
        attempts = attempts.order_by('-started_at')
        
        serializer = QuizAttemptSerializer(attempts, many=True)
        return Response(serializer.data, status=status.HTTP_200_OK)
=======
    
    def get(self, request):
        """
        Get list of user's quiz attempts.
        """
        # TODO: Implement quiz attempt listing logic
        # 1. Get user's quiz attempts
        # 2. Apply filters (completed, in-progress, etc.)
        # 3. Return paginated attempt list
        return Response({
            'message': 'Quiz attempt list endpoint - Dev 2 to implement',
            'status': 'success'
        }, status=status.HTTP_200_OK) 
>>>>>>> d7c3555b
<|MERGE_RESOLUTION|>--- conflicted
+++ resolved
@@ -1,12 +1,7 @@
 """
 Quiz fetching views for EduPulse project.
 
-<<<<<<< HEAD
 This module contains views for fetching quiz data and user progress.
-=======
-This module contains views for retrieving quiz data and starting quizzes.
->>>>>>> d7c3555b
-Dev 2 responsibility: Quiz Logic
 """
 
 from rest_framework import status
@@ -15,7 +10,6 @@
 from rest_framework.response import Response
 from rest_framework.views import APIView
 from django.shortcuts import get_object_or_404
-<<<<<<< HEAD
 from django.utils import timezone
 from drf_yasg.utils import swagger_auto_schema
 from drf_yasg import openapi
@@ -25,16 +19,10 @@
 from common.permissions import IsStudentOrReadOnly, HasQuizAccess
 from common.utils import calculate_quiz_statistics, format_time_duration
 from tracking.models import MoodEntry
-=======
-from ..models import Quiz, QuizAttempt
-from ..serializers import QuizSerializer, QuizListSerializer, StartQuizSerializer
-from common.permissions import HasQuizAccess
->>>>>>> d7c3555b
 
 
 class QuizListView(APIView):
     """
-<<<<<<< HEAD
     GET /quiz/ endpoint to fetch all active quizzes, with mood-based recommendations.
     """
     permission_classes = [IsStudentOrReadOnly]
@@ -94,31 +82,13 @@
             quiz_dict.update(stats)
             quiz_data.append(quiz_dict)
         return Response(quiz_data, status=status.HTTP_200_OK)
-=======
-    API view for listing available quizzes.
-    """
-    permission_classes = [IsAuthenticated]
-    
-    def get(self, request):
-        """
-        Get list of available quizzes.
-        """
-        # TODO: Implement quiz listing logic
-        # 1. Get quizzes based on user permissions
-        # 2. Apply filters (difficulty, category, etc.)
-        # 3. Return paginated quiz list
-        return Response({
-            'message': 'Quiz list endpoint - Dev 2 to implement',
-            'status': 'success'
-        }, status=status.HTTP_200_OK)
->>>>>>> d7c3555b
+
 
 
 class QuizDetailView(APIView):
     """
     API view for getting quiz details.
     """
-<<<<<<< HEAD
     permission_classes = [HasQuizAccess]
 
     @swagger_auto_schema(
@@ -233,29 +203,12 @@
             "quiz_id": quiz.id,
             "started_at": attempt.started_at.isoformat()
         }, status=status.HTTP_201_CREATED)
-=======
-    permission_classes = [IsAuthenticated, HasQuizAccess]
-    
-    def get(self, request, quiz_id):
-        """
-        Get detailed quiz information.
-        """
-        # TODO: Implement quiz detail retrieval logic
-        # 1. Get quiz by ID
-        # 2. Check user access permissions
-        # 3. Return quiz with questions and choices
-        return Response({
-            'message': f'Quiz detail endpoint for quiz {quiz_id} - Dev 2 to implement',
-            'status': 'success'
-        }, status=status.HTTP_200_OK)
->>>>>>> d7c3555b
 
 
 class StartQuizView(APIView):
     """
     API view for starting a quiz.
     """
-<<<<<<< HEAD
     permission_classes = [HasQuizAccess]
 
     @swagger_auto_schema(
@@ -292,30 +245,12 @@
         questions = quiz.questions.all().order_by('order')
         serializer = QuestionSerializer(questions, many=True)
         return Response(serializer.data, status=status.HTTP_200_OK)
-=======
-    permission_classes = [IsAuthenticated, HasQuizAccess]
-    
-    def post(self, request):
-        """
-        Start a new quiz attempt.
-        """
-        # TODO: Implement quiz start logic
-        # 1. Validate quiz exists and is active
-        # 2. Check if user can start this quiz
-        # 3. Create quiz attempt record
-        # 4. Return quiz data with attempt ID
-        return Response({
-            'message': 'Start quiz endpoint - Dev 2 to implement',
-            'status': 'success'
-        }, status=status.HTTP_201_CREATED)
->>>>>>> d7c3555b
 
 
 class QuizQuestionView(APIView):
     """
     API view for getting individual quiz questions.
     """
-<<<<<<< HEAD
     permission_classes = [HasQuizAccess]
 
     @swagger_auto_schema(
@@ -355,29 +290,12 @@
         
         serializer = QuestionSerializer(question)
         return Response(serializer.data, status=status.HTTP_200_OK)
-=======
-    permission_classes = [IsAuthenticated]
-    
-    def get(self, request, quiz_id, question_number):
-        """
-        Get specific question from a quiz.
-        """
-        # TODO: Implement question retrieval logic
-        # 1. Get question by quiz and order number
-        # 2. Check if user has access to this quiz
-        # 3. Return question with choices
-        return Response({
-            'message': f'Question {question_number} from quiz {quiz_id} - Dev 2 to implement',
-            'status': 'success'
-        }, status=status.HTTP_200_OK)
->>>>>>> d7c3555b
 
 
 class QuizProgressView(APIView):
     """
     API view for getting quiz progress.
     """
-<<<<<<< HEAD
     permission_classes = [HasQuizAccess]
 
     @swagger_auto_schema(
@@ -406,15 +324,11 @@
             403: openapi.Response(description="Access denied"),
         }
     )
-=======
-    permission_classes = [IsAuthenticated]
     
->>>>>>> d7c3555b
     def get(self, request, quiz_id):
         """
         Get user's progress on a specific quiz.
         """
-<<<<<<< HEAD
         quiz = get_object_or_404(Quiz, pk=quiz_id, is_active=True)
         
         # Check if user has access to this quiz
@@ -456,15 +370,6 @@
             "completed": attempt.completed_at is not None,
             "score": attempt.score,
             "time_taken": time_taken
-=======
-        # TODO: Implement quiz progress logic
-        # 1. Get user's quiz attempt
-        # 2. Calculate progress (questions answered, time remaining, etc.)
-        # 3. Return progress information
-        return Response({
-            'message': f'Quiz progress endpoint for quiz {quiz_id} - Dev 2 to implement',
-            'status': 'success'
->>>>>>> d7c3555b
         }, status=status.HTTP_200_OK)
 
 
@@ -473,7 +378,6 @@
     API view for listing user's quiz attempts.
     """
     permission_classes = [IsAuthenticated]
-<<<<<<< HEAD
 
     @swagger_auto_schema(
         operation_description="Get list of user's quiz attempts",
@@ -504,19 +408,4 @@
         attempts = attempts.order_by('-started_at')
         
         serializer = QuizAttemptSerializer(attempts, many=True)
-        return Response(serializer.data, status=status.HTTP_200_OK)
-=======
-    
-    def get(self, request):
-        """
-        Get list of user's quiz attempts.
-        """
-        # TODO: Implement quiz attempt listing logic
-        # 1. Get user's quiz attempts
-        # 2. Apply filters (completed, in-progress, etc.)
-        # 3. Return paginated attempt list
-        return Response({
-            'message': 'Quiz attempt list endpoint - Dev 2 to implement',
-            'status': 'success'
-        }, status=status.HTTP_200_OK) 
->>>>>>> d7c3555b
+        return Response(serializer.data, status=status.HTTP_200_OK)