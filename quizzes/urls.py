--- conflicted
+++ resolved
@@ -7,7 +7,6 @@
 
 from django.urls import path
 from .views.fetch_quiz import (
-<<<<<<< HEAD
     QuizListView,
     QuizDetailView,
     StartQuizView,
@@ -15,10 +14,6 @@
     QuizQuestionDetailView,
     QuizProgressView,
     UserQuizAttemptsView,
-=======
-    QuizListView, QuizDetailView, StartQuizView, QuizQuestionView,
-    QuizProgressView, QuizAttemptListView
->>>>>>> d7c3555b
 )
 from .views.submit_quiz import (
     SubmitQuizView, QuizResultView, SaveAnswerView, QuizFeedbackView,
@@ -26,7 +21,6 @@
 )
 
 urlpatterns = [
-<<<<<<< HEAD
     # Fetch quiz endpoints
     path('', QuizListView.as_view(), name='quiz-list'),
     path('<int:pk>/', QuizDetailView.as_view(), name='quiz-detail'),
@@ -35,17 +29,7 @@
     path('<int:quiz_id>/questions/<int:question_id>/', QuizQuestionDetailView.as_view(), name='quiz-question-detail'),
     path('<int:quiz_id>/progress/', QuizProgressView.as_view(), name='quiz-progress'),
     path('attempts/', UserQuizAttemptsView.as_view(), name='user-quiz-attempts'),
-
-=======
-    # Quiz fetching endpoints
-    path('', QuizListView.as_view(), name='quiz_list'),
-    path('<int:quiz_id>/', QuizDetailView.as_view(), name='quiz_detail'),
-    path('start/', StartQuizView.as_view(), name='start_quiz'),
-    path('<int:quiz_id>/question/<int:question_number>/', QuizQuestionView.as_view(), name='quiz_question'),
-    path('<int:quiz_id>/progress/', QuizProgressView.as_view(), name='quiz_progress'),
-    path('attempts/', QuizAttemptListView.as_view(), name='quiz_attempt_list'),
-    
->>>>>>> d7c3555b
+  
     # Quiz submission endpoints
     path('submit/', SubmitQuizView.as_view(), name='submit_quiz'),
     path('<int:quiz_id>/result/', QuizResultView.as_view(), name='quiz_result'),
